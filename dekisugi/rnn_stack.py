import warnings

import torch
import torch.nn as nn

from .rnn_reg import WeightDrop, LockedDropout


def repackage_var(h):
    """Wraps h in new Variables, to detach them from their history."""
    return h.detach() if type(h) == torch.Tensor else tuple(repackage_var(v) for v in h)


class RNNStack(nn.Module):
    """ A stack of LSTM or QRNN layers to drive the network, and
        variational dropouts in the embedding and LSTM/QRNN layers

        The architecture for this network was inspired by the work done in
        "Regularizing and Optimizing LSTM Language Models".
        (https://arxiv.org/pdf/1708.02182.pdf)
    """

    def __init__(self, emb_sz: int, n_hid: int, n_layers: int, bidir=False,
                 dropouth=0.3, dropouti=0.65, wdrop=0.5, unit_type="lstm", qrnn=False):
        """Default constructor for the RNNStack class

        Parameters
        ----------
        emb_sz : int
            the embedding size used to encode each token
        n_hid : int
            number of hidden units per layer.
        n_layers : int
            number of layers to use in the architecture.
        bidir : bool, optional
            Use bidirectional layout. (only used when qrnn=False)
        dropouth : float, optional
            dropout to apply to the activations going from one layer to another.
        dropouti : float, optional
            dropout to apply to the input layer.
        wdrop : float, optional
            dropout used for a LSTM's internal (or hidden) recurrent weights.
            (only used when qrnn=False)
        qrnn : bool, optional
            use QRNN instead of LSTM.
        """
        super().__init__()
        print("[RNNStack] *qrnn* is deprecated, use unit_type=\"qrnn\" instead.")
        unit_type = unit_type.strip().lower()
        self.qrnn = (unit_type == "qrnn") or qrnn
        self.unit = nn.LSTM if unit_type == "lstm" else nn.GRU
        self.bs = 1
        self.ndir = 2 if bidir else 1
        assert not (
            self.qrnn and self.bidir), "QRNN does not support bidirectionality."
        if self.qrnn:
            # Using QRNN requires cupy: https://github.com/cupy/cupy
            from .torchqrnn.qrnn import QRNNLayer
            self.rnns = [QRNNLayer(emb_sz if l == 0 else n_hid, n_hid,
                                   save_prev_x=True, zoneout=0, window=2 if l == 0 else 1, output_gate=True) for l in range(n_layers)]
            if wdrop:
                for rnn in self.rnns:
                    rnn.linear = WeightDrop(
                        rnn.linear, wdrop, weights=['weight'])
        else:
            self.rnns = [self.unit(emb_sz if l == 0 else n_hid, n_hid // self.ndir,
                                   1, bidirectional=bidir) for l in range(n_layers)]
            if wdrop:
                self.rnns = [WeightDrop(rnn, wdrop) for rnn in self.rnns]
        self.rnns = torch.nn.ModuleList(self.rnns)

        self.emb_sz, self.n_hid, self.n_layers = emb_sz, n_hid, n_layers
        self.dropouti = LockedDropout(dropouti)
        self.dropouths = nn.ModuleList(
            [LockedDropout(dropouth) for l in range(n_layers)])

    def forward(self, emb):
        """ Invoked during the forward propagation of the RNN_Encoder module.
        Args:
            input (Tensor): input of shape (sentence length x batch_size)

        Returns:
            raw_outputs (tuple(list (Tensor), list(Tensor)): list of tensors evaluated from each RNN layer without using
            dropouth, list of tensors evaluated from each RNN layer using dropouth,
        """
        sl, bs, emb_sz = emb.size()
        assert emb_sz == self.emb_sz, "input size does not match model size"
        if bs != self.bs:
            self.bs = bs
            self.reset()
        with torch.set_grad_enabled(self.training):
            raw_output = self.dropouti(emb)
            new_hidden, raw_outputs = [], []
            for l, (rnn, drop) in enumerate(zip(self.rnns, self.dropouths)):
                with warnings.catch_warnings():
                    warnings.simplefilter("ignore")
                    raw_output, new_h = rnn(raw_output, self.hidden[l])
                new_hidden.append(new_h)
                raw_outputs.append(raw_output)
                if l != self.n_layers - 1:
                    raw_output = drop(raw_output)
            self.hidden = repackage_var(new_hidden)
        return raw_outputs, self.hidden

    def one_hidden(self, l):
        nh = self.n_hid // self.ndir
        return next(self.parameters()).new_empty(self.ndir, self.bs, nh).zero_()

    def reset(self):
        if self.qrnn:
            [r.reset() for r in self.rnns]
<<<<<<< HEAD
=======
        if self.qrnn or (self.unit is nn.GRU):
>>>>>>> 2cd5ffb5
            self.hidden = [self.one_hidden(l) for l in range(self.n_layers)]
        else:
            self.hidden = [(self.one_hidden(l), self.one_hidden(l))
                           for l in range(self.n_layers)]<|MERGE_RESOLUTION|>--- conflicted
+++ resolved
@@ -107,12 +107,8 @@
         return next(self.parameters()).new_empty(self.ndir, self.bs, nh).zero_()
 
     def reset(self):
-        if self.qrnn:
+        if self.qrnn or (self.unit is nn.GRU):
             [r.reset() for r in self.rnns]
-<<<<<<< HEAD
-=======
-        if self.qrnn or (self.unit is nn.GRU):
->>>>>>> 2cd5ffb5
             self.hidden = [self.one_hidden(l) for l in range(self.n_layers)]
         else:
             self.hidden = [(self.one_hidden(l), self.one_hidden(l))
